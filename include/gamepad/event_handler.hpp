#pragma once

#include <mutex>
#include <functional>
#include <vector>
#include <algorithm>

#include "gamepad/recursive_mutex.hpp"

namespace Gamepad::_impl {

<<<<<<< HEAD
/**
 * @brief Event handling class with thread safety that supports adding, removing, and running listeners
 *
 * @tparam Key the key type for (un)registering listener (this type MUST support operator== and operator!=)
 * @tparam Args the types of the parameters that each listener is passed
 */
template <typename Key, typename... Args> class EventHandler {
    public:
        using Listener = std::function<void(Args...)>;

        /**
         * @brief Add a listener to the list of listeners
         *
         * @param key The listener key (this must be a unique key value)
         * @param func The function to run when this event is fired
         * @return true The listener was successfully added
         * @return false The listener was NOT successfully added (there is already a listener with the same key)
         */
        bool add_listener(Key key, Listener func) {
            std::lock_guard lock(mutex);
            if (std::find(keys.begin(), keys.end(), key) != keys.end()) return false;
            keys.push_back(key);
            listeners.push_back(func);
            return true;
        }

        /**
         * @brief Remove a listener from the list of listeners
         *
         * @param key The listener key (this must be a unique key value)
         * @return true The listener was successfully removed
         * @return false The listener was NOT successfully removed (there is no listener with the same key)
         */
        bool remove_listener(Key key) {
            std::lock_guard lock(mutex);
            auto i = std::find(keys.begin(), keys.end(), key);
            if (i != keys.end()) {
                keys.erase(i);
                listeners.erase(listeners.begin() + (i - keys.begin()));
                return true;
            }
            return false;
        }

        /**
         * @brief Whther or not there are any listeners registered
         *
         * @return true There are listeners registered
         * @return false There are no listeners registered
         */
        bool is_empty() {
            std::lock_guard lock(mutex);
            return listeners.empty();
        }

        /**
         * @brief Runs each listener registered
         *
         * @param args The parameters to pass to each listener
         */
        void fire(Args... args) {
            std::lock_guard lock(mutex);
            for (auto listener : listeners) { listener(args...); }
        }
    private:
        std::vector<Key> keys {};
        std::vector<Listener> listeners {};
        Gamepad::_impl::RecursiveMutex mutex {};
};
} // namespace Gamepad::_impl
=======
class MonotonicCounter {
        template <typename... Args> friend class EventHandler;

        static uint32_t next_value() {
            static std::atomic<uint32_t> counter = 0;
            return ++counter;
        }
};

template <typename... Args> class EventHandler {
    public:
        using Listener = std::function<void(Args...)>;

        uint32_t add_listener(Listener func) {
            std::lock_guard lock(mutex);
            uint32_t id = MonotonicCounter::next_value();
            listeners.emplace(id, std::move(func));
            return id;
        }

        bool remove_listener(uint32_t id) {
            std::lock_guard lock(mutex);
            if (listeners.find(id) == listeners.end()) {
                TODO("change handling maybe?")
                return false;
            }
            listeners.erase(id);
            return true;
        }

        bool is_empty() {
            std::lock_guard lock(mutex);
            return listeners.empty();
        }

        void fire(Args... args) {
            std::lock_guard lock(mutex);
            for (auto listener : listeners) { listener.second(args...); }
        }
    private:
        std::map<uint32_t, Listener> listeners;
        pros::Mutex mutex;
};
} // namespace Gamepad
>>>>>>> 18d86804
<|MERGE_RESOLUTION|>--- conflicted
+++ resolved
@@ -9,7 +9,6 @@
 
 namespace Gamepad::_impl {
 
-<<<<<<< HEAD
 /**
  * @brief Event handling class with thread safety that supports adding, removing, and running listeners
  *
@@ -79,50 +78,4 @@
         std::vector<Listener> listeners {};
         Gamepad::_impl::RecursiveMutex mutex {};
 };
-} // namespace Gamepad::_impl
-=======
-class MonotonicCounter {
-        template <typename... Args> friend class EventHandler;
-
-        static uint32_t next_value() {
-            static std::atomic<uint32_t> counter = 0;
-            return ++counter;
-        }
-};
-
-template <typename... Args> class EventHandler {
-    public:
-        using Listener = std::function<void(Args...)>;
-
-        uint32_t add_listener(Listener func) {
-            std::lock_guard lock(mutex);
-            uint32_t id = MonotonicCounter::next_value();
-            listeners.emplace(id, std::move(func));
-            return id;
-        }
-
-        bool remove_listener(uint32_t id) {
-            std::lock_guard lock(mutex);
-            if (listeners.find(id) == listeners.end()) {
-                TODO("change handling maybe?")
-                return false;
-            }
-            listeners.erase(id);
-            return true;
-        }
-
-        bool is_empty() {
-            std::lock_guard lock(mutex);
-            return listeners.empty();
-        }
-
-        void fire(Args... args) {
-            std::lock_guard lock(mutex);
-            for (auto listener : listeners) { listener.second(args...); }
-        }
-    private:
-        std::map<uint32_t, Listener> listeners;
-        pros::Mutex mutex;
-};
-} // namespace Gamepad
->>>>>>> 18d86804
+} // namespace Gamepad::_impl