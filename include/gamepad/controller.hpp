--- conflicted
+++ resolved
@@ -68,16 +68,8 @@
          * @param joystick Which joystick axis's value to return
          */
         float operator[](pros::controller_analog_e_t joystick);
-<<<<<<< HEAD
-
-        TODO("hide members and expose getters/const refs")
-        Button L1{}, L2{}, R1{}, R2{}, 
-        Up{}, Down{}, Left{}, Right{}, 
-        X{}, B{}, Y{}, A{};
-=======
         TODO("hide memebrs and expose getters/const refs")
         Button L1 {}, L2 {}, R1 {}, R2 {}, Up {}, Down {}, Left {}, Right {}, X {}, B {}, Y {}, A {};
->>>>>>> 9c1e9944
         float LeftX = 0, LeftY = 0, RightX = 0, RightY = 0;
         /// The master controller, same as @ref Gamepad::master
         static Controller master;
@@ -96,16 +88,11 @@
         ScreenBuffer currentScreen;
         ScreenBuffer nextBuffer;
         pros::Controller controller;
-<<<<<<< HEAD
 
         uint8_t last_printed_line = 0;
         uint last_print_time = 0;
         uint last_update_time = 0;
         pros::Mutex mut;
-
-}; // namespace Gamepad
-}
-=======
 };
 
 inline Controller Controller::master {pros::E_CONTROLLER_MASTER};
@@ -114,6 +101,4 @@
 inline Controller& master = Controller::master;
 /// The partner controller
 inline Controller& partner = Controller::partner;
-
-} // namespace Gamepad
->>>>>>> 9c1e9944
+} // namespace Gamepad