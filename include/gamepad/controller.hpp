#pragma once

#include "pros/misc.h"
#include "screens/defaultScreen.hpp"
#include <cstdint>
#include <functional>
<<<<<<< HEAD
#include <memory>
#include <optional>
#include <vector>
#include <sys/types.h>
=======
#include <string>
>>>>>>> 99897dc2
#ifndef PROS_USE_SIMPLE_NAMES
#define PROS_USE_SIMPLE_NAMES
#endif
#include "screens/abstractScreen.hpp"
#include "event_handler.hpp"
#include "pros/misc.hpp"
#include "pros/rtos.hpp"

namespace Gamepad {

enum EventType {
    ON_PRESS,
    ON_LONG_PRESS,
    ON_RELEASE,
    ON_SHORT_RELEASE,
};

class Button {
        friend class Controller;
    public:
        /// Whether the button has just been pressed
        bool rising_edge = false;
        /// Whether the button has just been released
        bool falling_edge = false;
        /// Whether the button is currently held down
        bool is_pressed = false;
        /// How long the button has been held down
        uint32_t time_held = 0;
        /// How long the button has been released
        uint32_t time_released = 0;
        /// How long the threshold should be for the longPress and shortRelease events
        uint32_t long_press_threshold = 500;
        /**
         * @brief Register a function to run when the button is pressed.
         *
         * @param listenerName The name of the listener, this must be a unique name
         * @param func The function to run when the button is pressed, the function MUST NOT block
         * @return true The listener was successfully registered
         * @return false The listener was not successfully registered (there is already a listener with this name)
         *
         * @b Example:
         * @code {.cpp}
         *   // Use a function...
         *   Gamepad::master.Down.onPress("downPress1", downPress1);
         *   // ...or a lambda
         *   Gamepad::master.Up.onPress("upPress1", []() { std::cout << "I was pressed!" << std::endl; });
         * @endcode
         */
        bool onPress(std::string listenerName, std::function<void(void)> func) const;
        /**
         * @brief Register a function to run when the button is long pressed.
         *
         * By default, onLongPress will fire when the button has been held down for
         * 500ms or more, this threshold can be adjusted by changing long_press_threshold.
         *
         * @warning When using this event along with onPress, both the onPress
         * and onlongPress listeners may fire together.
         *
         * @param listenerName The name of the listener, this must be a unique name
         * @param func The function to run when the button is long pressed, the function MUST NOT block
         * @return true The listener was successfully registered
         * @return false The listener was not successfully registered (there is already a listener with this name)
         *
         * @b Example:
         * @code {.cpp}
         *   // Use a function...
         *   Gamepad::master.Left.onLongPress("fireCatapult", fireCatapult);
         *   // ...or a lambda
         *   Gamepad::master.Right.onLongPress("print_right", []() { std::cout << "Right button was long pressed!" <<
         * std::endl; });
         * @endcode
         */
        bool onLongPress(std::string listenerName, std::function<void(void)> func) const;
        /**
         * @brief Register a function to run when the button is released.
         *
         * @param listenerName The name of the listener, this must be a unique name
         * @param func The function to run when the button is released, the function MUST NOT block
         * @return true The listener was successfully registered
         * @return false The listener was not successfully registered (there is already a listener with this name)
         *
         * @b Example:
         * @code {.cpp}
         *   // Use a function...
         *   Gamepad::master.X.onRelease("stopFlywheel", stopFlywheel);
         *   // ...or a lambda
         *   Gamepad::master.Y.onRelease("stopIntake", []() { intake.move(0); });
         * @endcode
         */
        bool onRelease(std::string listenerName, std::function<void(void)> func) const;
        /**
         * @brief Register a function to run when the button is short released.
         *
         * By default, shortRelease will fire when the button has been released before 500ms, this threshold can be
         * adjusted by changing long_press_threshold.
         *
         * @note This event will most likely be used along with the longPress event.
         *
         * @param listenerName The name of the listener, this must be a unique name
         * @param func The function to run when the button is short released, the function MUST NOT block
         * @return true The listener was successfully registered
         * @return false The listener was not successfully registered (there is already a listener with this name)
         *
         * @b Example:
         * @code {.cpp}
         *   // Use a function...
         *   Gamepad::master.A.onShortRelease("raiseLiftOneLevel", raiseLiftOneLevel);
         *   // ...or a lambda
         *   Gamepad::master.B.onShortRelease("intakeOnePicce", []() { intake.move_relative(600, 100); });
         * @endcode
         */
        bool onShortRelease(std::string listenerName, std::function<void(void)> func) const;
        /**
         * @brief Register a function to run for a given event.
         *
         * @param event Which event to register the listener on.
         * @param listenerName The name of the listener, this must be a unique name
         * @param func The function to run for the given event, the function MUST NOT block
         * @return true The listener was successfully registered
         * @return false The listener was not successfully registered (there is already a listener with this name)
         *
         * @b Example:
         * @code {.cpp}
         *   // Use a function...
         *   Gamepad::master.L1.addListener(Gamepad::ON_PRESS, "start_spin", startSpin);
         *   // ...or a lambda
         *   Gamepad::master.L1.addListener(Gamepad::ON_RELEASE, "stop_spin", []() { motor1.brake(); });
         * @endcode
         */
        bool addListener(EventType event, std::string listenerName, std::function<void(void)> func) const;
        /**
         * @brief Removes a listener from the button
         * @warning Usage of this function is discouraged.
         *
         * @param listenerName The name of the listener to remove
         * @return true The specified listener was successfully removed
         * @return false The specified listener could not be removed
         *
         * @b Example:
         * @code {.cpp}
         *   // Add an event listener...
         *   Gamepad::master.L1.addListener(Gamepad::ON_PRESS, "do_something", doSomething);
         *   // ...and now get rid of it
         *   Gamepad::master.L1.removeListener("do_something");
         * @endcode
         */
        bool removeListener(std::string listenerName) const;

        /**
         * @brief Returns a value indicating whether the button is currently being held.
         *
         * @return true The button is currently pressed
         * @return false The button is not currently pressed
         */
        explicit operator bool() const { return is_pressed; }
    private:
        /**
         * @brief Updates the button and runs any event handlers, if necessary
         *
         * @param is_held Whether or not the button is currently held down
         */
        void update(bool is_held);
        /// he last time the update function was called
        uint32_t last_update_time = pros::millis();
        /// The last time the long press event was fired
        uint32_t last_long_press_time = 0;
        mutable _impl::EventHandler<std::string> onPressEvent {};
        mutable _impl::EventHandler<std::string> onLongPressEvent {};
        mutable _impl::EventHandler<std::string> onReleaseEvent {};
        mutable _impl::EventHandler<std::string> onShortReleaseEvent {};
};

class Controller {
    public:
        /**
         * @brief Updates the state of the gamepad (all joysticks and buttons), and also runs
         * any registered listeners.
         *
         * @note This function should be called at the beginning of every loop iteration.
         *
         * @b Example:
         * @code {.cpp}
         * while (true) {
         *   Gamepad::master.update();
         *   // do robot control stuff here...
         *   pros::delay(25);
         * }
         * @endcode
         *
         */
        void update();
        /**
<<<<<<< HEAD
         * Add a screen to the sceen update loop that can update the controller's screen
         * 
         * @param screen the `AbstractScreen` to add to the screen queue
         */
        void add_screen(std::shared_ptr<AbstractScreen> screen);
        /**
         * print a line to the console like pros (low priority)
         * 
         * @param line the line number to print the string on (0-2)
         * @param str the string to print onto the controller (\n to go to the next line)
         */
        void print_line(uint8_t line, std::string str);
        /**
         * makes the controller rumble like pros (low priority)
         * 
         * @param rumble_pattern A string consisting of the characters '.', '-', and ' ', where dots are short rumbles, dashes are long rumbles, and spaces are pauses. Maximum supported length is 8 characters.
         */
        void rumble(std::string rumble_pattern);

        /**
         * Get the state of a button on the controller.
         * @param button Which button's state you want.
=======
         * @brief Get the state of a button on the controller.
         *
         * @param button Which button to return
         *
         * @b Example:
         * @code {.cpp}
         * if(Gamepad::master[DIGITAL_L1]) {
         *   // do something here...
         * }
         * @endcode
         *
>>>>>>> 99897dc2
         */
        const Button& operator[](pros::controller_digital_e_t button);
        /**
         * @brief Get the value of a joystick axis on the controller.
         *
         * @param joystick Which joystick axis to return
         *
         * @b Example:
         * @code {.cpp}
         * // control a motor with a joystick
         * intake.move(Gamepad::master[ANALOG_RIGHT_Y]);
         * @endcode
         *
         */
        float operator[](pros::controller_analog_e_t joystick);
        const Button& L1 {m_L1};
        const Button& L2 {m_L2};
        const Button& R1 {m_R1};
        const Button& R2 {m_R2};
        const Button& Up {m_Up};
        const Button& Down {m_Down};
        const Button& Left {m_Left};
        const Button& Right {m_Right};
        const Button& X {m_X};
        const Button& B {m_B};
        const Button& Y {m_Y};
        const Button& A {m_A};
        const float& LeftX = m_LeftX;
        const float& LeftY = m_LeftY;
        const float& RightX = m_RightX;
        const float& RightY = m_RightY;
        /// The master controller, same as @ref Gamepad::master
        static Controller master;
        /// The partner controller, same as @ref Gamepad::partner
        static Controller partner;
    private:
<<<<<<< HEAD
        explicit Controller(pros::controller_id_e_t id) : controller(id) {}
=======
        Controller(pros::controller_id_e_t id)
            : controller(id) {}
>>>>>>> 99897dc2

        Button m_L1 {}, m_L2 {}, m_R1 {}, m_R2 {}, m_Up {}, m_Down {}, m_Left {}, m_Right {}, m_X {}, m_B {}, m_Y {},
            m_A {};
        float m_LeftX = 0, m_LeftY = 0, m_RightX = 0, m_RightY = 0;
        Button Fake {};
        /**
         * @brief Gets a unique name for a listener that will not conflict with user listener names.
         *
         * @important: when using the function, you must register the listener by
         * directly calling add_listener on the EventHandler, do NOT use onPress/addListener,etc.
         *
         * @return std::string A unique listener name
         */
        static std::string unique_name();
        static Button Controller::*button_to_ptr(pros::controller_digital_e_t button);
        void updateButton(pros::controller_digital_e_t button_id);
        
        void updateScreens();

        std::shared_ptr<DefaultScreen> defaultScreen;
        std::vector<std::shared_ptr<AbstractScreen>> screens{defaultScreen};
        ScreenBuffer currentScreen;
        ScreenBuffer nextBuffer;
        pros::Controller controller;

        uint8_t last_printed_line = 0;
        uint last_print_time = 0;
        uint last_update_time = 0;
        pros::Mutex mut;
};

inline Controller Controller::master {pros::E_CONTROLLER_MASTER};
inline Controller Controller::partner {pros::E_CONTROLLER_PARTNER};
/// The master controller
inline Controller& master = Controller::master;
/// The partner controller
inline Controller& partner = Controller::partner;
} // namespace Gamepad<|MERGE_RESOLUTION|>--- conflicted
+++ resolved
@@ -4,14 +4,11 @@
 #include "screens/defaultScreen.hpp"
 #include <cstdint>
 #include <functional>
-<<<<<<< HEAD
+#include <string>
 #include <memory>
 #include <optional>
 #include <vector>
 #include <sys/types.h>
-=======
-#include <string>
->>>>>>> 99897dc2
 #ifndef PROS_USE_SIMPLE_NAMES
 #define PROS_USE_SIMPLE_NAMES
 #endif
@@ -204,7 +201,6 @@
          */
         void update();
         /**
-<<<<<<< HEAD
          * Add a screen to the sceen update loop that can update the controller's screen
          * 
          * @param screen the `AbstractScreen` to add to the screen queue
@@ -223,11 +219,7 @@
          * @param rumble_pattern A string consisting of the characters '.', '-', and ' ', where dots are short rumbles, dashes are long rumbles, and spaces are pauses. Maximum supported length is 8 characters.
          */
         void rumble(std::string rumble_pattern);
-
-        /**
-         * Get the state of a button on the controller.
-         * @param button Which button's state you want.
-=======
+        /**
          * @brief Get the state of a button on the controller.
          *
          * @param button Which button to return
@@ -239,7 +231,6 @@
          * }
          * @endcode
          *
->>>>>>> 99897dc2
          */
         const Button& operator[](pros::controller_digital_e_t button);
         /**
@@ -276,12 +267,7 @@
         /// The partner controller, same as @ref Gamepad::partner
         static Controller partner;
     private:
-<<<<<<< HEAD
         explicit Controller(pros::controller_id_e_t id) : controller(id) {}
-=======
-        Controller(pros::controller_id_e_t id)
-            : controller(id) {}
->>>>>>> 99897dc2
 
         Button m_L1 {}, m_L2 {}, m_R1 {}, m_R2 {}, m_Up {}, m_Down {}, m_Left {}, m_Right {}, m_X {}, m_B {}, m_Y {},
             m_A {};
