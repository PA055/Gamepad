#pragma once

#include <cstdint>
#include <deque>
#include <functional>
#include <string>
#include <utility>
#ifndef PROS_USE_SIMPLE_NAMES
#define PROS_USE_SIMPLE_NAMES
#endif

#include "event_handler.hpp"
#include "pros/misc.hpp"
#include "pros/rtos.hpp"

namespace Gamepad {

enum EventType {
    ON_PRESS,
    ON_LONG_PRESS,
    ON_RELEASE,
};

class Button {
    friend class Controller;
    public:
    bool rising_edge = false;
    bool falling_edge = false;
    bool is_pressed = false;
    uint32_t last_press_time = pros::millis();
    uint32_t last_release_time = last_press_time;
    uint32_t time_held = 0;
    uint32_t time_released = 0;
    uint32_t long_press_threshold = 500;

    uint32_t onPress(std::function<void(void)> func);
    uint32_t onLongPress(std::function<void(void)> func);
    uint32_t onRelease(std::function<void(void)> func);
    uint32_t addListener(EventType event, std::function<void(void)> func);
    bool removeListener(uint32_t id);
    private:

    void update(bool is_held);

    EventHandler<> onPressEvent;
    EventHandler<> onLongPressEvent;
    EventHandler<> onReleaseEvent;
};

class Controller {
    public:
        explicit Controller(pros::controller_id_e_t id): controller(id) {}
        /**
         * Updates the state of the gamepad (all joysticks and buttons), and also runs
         * any registered handlers.
         * @note This function should be called at the beginning of every loop iteration.
         * @note Create a separate instance for each task.
         */
        void update();

        void println(std::uint8_t line, std::string str, std::uint32_t duration);
        /**
         * Get the state of a button on the controller.
         * @param button Which button's state you want.
         */
        const Button& operator[](pros::controller_digital_e_t button);
        /**
         * Get the value of a joystick axis on the controller.
         * @param joystick Which joystick axis's value to return
         */
        float operator[](pros::controller_analog_e_t joystick);
<<<<<<< HEAD

=======
        TODO("hide memebrs and expose getters/const refs")
>>>>>>> 2595d51f
        Button L1{}, L2{}, R1{}, R2{}, 
        Up{}, Down{}, Left{}, Right{}, 
        X{}, B{}, Y{}, A{};
        float LeftX = 0, LeftY = 0, RightX = 0, RightY = 0;
    private:
        static Button Controller::* button_to_ptr(pros::controller_digital_e_t button);
        void updateButton(pros::controller_digital_e_t button_id);
        void updateScreen();

        std::deque<std::pair<std::string, std::uint32_t>> screen_buffer[3];
        std::pair<std::string, std::uint32_t> screen_contents[3];
        uint32_t line_set_time[3];
        uint8_t last_printed_line = 0;
        uint32_t last_print_time = 0;
        pros::Controller controller;
}; // namespace Gamepad
}<|MERGE_RESOLUTION|>--- conflicted
+++ resolved
@@ -69,11 +69,9 @@
          * @param joystick Which joystick axis's value to return
          */
         float operator[](pros::controller_analog_e_t joystick);
-<<<<<<< HEAD
 
-=======
-        TODO("hide memebrs and expose getters/const refs")
->>>>>>> 2595d51f
+        TODO("hide members and expose getters/const refs")
+
         Button L1{}, L2{}, R1{}, R2{}, 
         Up{}, Down{}, Left{}, Right{}, 
         X{}, B{}, Y{}, A{};
