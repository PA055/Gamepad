#pragma once

<<<<<<< HEAD
#include <array>
=======
#include "pros/misc.h"
>>>>>>> 99897dc2
#include <cstdint>
#include <deque>
#include <functional>
#include <string>
<<<<<<< HEAD
#include <sys/types.h>
=======
>>>>>>> 99897dc2
#ifndef PROS_USE_SIMPLE_NAMES
#define PROS_USE_SIMPLE_NAMES
#endif

#include "event_handler.hpp"
#include "pros/misc.hpp"
#include "pros/rtos.hpp"

namespace Gamepad {

enum EventType {
    ON_PRESS,
    ON_LONG_PRESS,
    ON_RELEASE,
    ON_SHORT_RELEASE,
};

class Button {
        friend class Controller;
    public:
        /// Whether the button has just been pressed
        bool rising_edge = false;
        /// Whether the button has just been released
        bool falling_edge = false;
        /// Whether the button is currently held down
        bool is_pressed = false;
        /// How long the button has been held down
        uint32_t time_held = 0;
        /// How long the button has been released
        uint32_t time_released = 0;
        /// How long the threshold should be for the longPress and shortRelease events
        uint32_t long_press_threshold = 500;
        /**
         * @brief Register a function to run when the button is pressed.
         *
         * @param listenerName The name of the listener, this must be a unique name
         * @param func The function to run when the button is pressed, the function MUST NOT block
         * @return true The listener was successfully registered
         * @return false The listener was not successfully registered (there is already a listener with this name)
         *
         * @b Example:
         * @code {.cpp}
         *   // Use a function...
         *   Gamepad::master.Down.onPress("downPress1", downPress1);
         *   // ...or a lambda
         *   Gamepad::master.Up.onPress("upPress1", []() { std::cout << "I was pressed!" << std::endl; });
         * @endcode
         */
        bool onPress(std::string listenerName, std::function<void(void)> func) const;
        /**
         * @brief Register a function to run when the button is long pressed.
         *
         * By default, onLongPress will fire when the button has been held down for
         * 500ms or more, this threshold can be adjusted by changing long_press_threshold.
         *
         * @warning When using this event along with onPress, both the onPress
         * and onlongPress listeners may fire together.
         *
         * @param listenerName The name of the listener, this must be a unique name
         * @param func The function to run when the button is long pressed, the function MUST NOT block
         * @return true The listener was successfully registered
         * @return false The listener was not successfully registered (there is already a listener with this name)
         *
         * @b Example:
         * @code {.cpp}
         *   // Use a function...
         *   Gamepad::master.Left.onLongPress("fireCatapult", fireCatapult);
         *   // ...or a lambda
         *   Gamepad::master.Right.onLongPress("print_right", []() { std::cout << "Right button was long pressed!" <<
         * std::endl; });
         * @endcode
         */
        bool onLongPress(std::string listenerName, std::function<void(void)> func) const;
        /**
         * @brief Register a function to run when the button is released.
         *
         * @param listenerName The name of the listener, this must be a unique name
         * @param func The function to run when the button is released, the function MUST NOT block
         * @return true The listener was successfully registered
         * @return false The listener was not successfully registered (there is already a listener with this name)
         *
         * @b Example:
         * @code {.cpp}
         *   // Use a function...
         *   Gamepad::master.X.onRelease("stopFlywheel", stopFlywheel);
         *   // ...or a lambda
         *   Gamepad::master.Y.onRelease("stopIntake", []() { intake.move(0); });
         * @endcode
         */
        bool onRelease(std::string listenerName, std::function<void(void)> func) const;
        /**
         * @brief Register a function to run when the button is short released.
         *
         * By default, shortRelease will fire when the button has been released before 500ms, this threshold can be
         * adjusted by changing long_press_threshold.
         *
         * @note This event will most likely be used along with the longPress event.
         *
         * @param listenerName The name of the listener, this must be a unique name
         * @param func The function to run when the button is short released, the function MUST NOT block
         * @return true The listener was successfully registered
         * @return false The listener was not successfully registered (there is already a listener with this name)
         *
         * @b Example:
         * @code {.cpp}
         *   // Use a function...
         *   Gamepad::master.A.onShortRelease("raiseLiftOneLevel", raiseLiftOneLevel);
         *   // ...or a lambda
         *   Gamepad::master.B.onShortRelease("intakeOnePicce", []() { intake.move_relative(600, 100); });
         * @endcode
         */
        bool onShortRelease(std::string listenerName, std::function<void(void)> func) const;
        /**
         * @brief Register a function to run for a given event.
         *
         * @param event Which event to register the listener on.
         * @param listenerName The name of the listener, this must be a unique name
         * @param func The function to run for the given event, the function MUST NOT block
         * @return true The listener was successfully registered
         * @return false The listener was not successfully registered (there is already a listener with this name)
         *
         * @b Example:
         * @code {.cpp}
         *   // Use a function...
         *   Gamepad::master.L1.addListener(Gamepad::ON_PRESS, "start_spin", startSpin);
         *   // ...or a lambda
         *   Gamepad::master.L1.addListener(Gamepad::ON_RELEASE, "stop_spin", []() { motor1.brake(); });
         * @endcode
         */
        bool addListener(EventType event, std::string listenerName, std::function<void(void)> func) const;
        /**
         * @brief Removes a listener from the button
         * @warning Usage of this function is discouraged.
         *
         * @param listenerName The name of the listener to remove
         * @return true The specified listener was successfully removed
         * @return false The specified listener could not be removed
         *
         * @b Example:
         * @code {.cpp}
         *   // Add an event listener...
         *   Gamepad::master.L1.addListener(Gamepad::ON_PRESS, "do_something", doSomething);
         *   // ...and now get rid of it
         *   Gamepad::master.L1.removeListener("do_something");
         * @endcode
         */
        bool removeListener(std::string listenerName) const;

        /**
         * @brief Returns a value indicating whether the button is currently being held.
         *
         * @return true The button is currently pressed
         * @return false The button is not currently pressed
         */
        explicit operator bool() const { return is_pressed; }
    private:
        /**
         * @brief Updates the button and runs any event handlers, if necessary
         *
         * @param is_held Whether or not the button is currently held down
         */
        void update(bool is_held);
        /// he last time the update function was called
        uint32_t last_update_time = pros::millis();
        /// The last time the long press event was fired
        uint32_t last_long_press_time = 0;
        mutable _impl::EventHandler<std::string> onPressEvent {};
        mutable _impl::EventHandler<std::string> onLongPressEvent {};
        mutable _impl::EventHandler<std::string> onReleaseEvent {};
        mutable _impl::EventHandler<std::string> onShortReleaseEvent {};
};

class Controller {
    public:
        /**
         * @brief Updates the state of the gamepad (all joysticks and buttons), and also runs
         * any registered listeners.
         *
         * @note This function should be called at the beginning of every loop iteration.
         *
         * @b Example:
         * @code {.cpp}
         * while (true) {
         *   Gamepad::master.update();
         *   // do robot control stuff here...
         *   pros::delay(25);
         * }
         * @endcode
         *
         */
        void update();

        void add_alert(uint8_t line, std::string str, uint32_t duration, std::string rumble = "");

        void print_line(uint8_t line, std::string str);

        void rumble(std::string rumble_pattern);
        /**
         * @brief Get the state of a button on the controller.
         *
         * @param button Which button to return
         *
         * @b Example:
         * @code {.cpp}
         * if(Gamepad::master[DIGITAL_L1]) {
         *   // do something here...
         * }
         * @endcode
         *
         */
        const Button& operator[](pros::controller_digital_e_t button);
        /**
         * @brief Get the value of a joystick axis on the controller.
         *
         * @param joystick Which joystick axis to return
         *
         * @b Example:
         * @code {.cpp}
         * // control a motor with a joystick
         * intake.move(Gamepad::master[ANALOG_RIGHT_Y]);
         * @endcode
         *
         */
        float operator[](pros::controller_analog_e_t joystick);
<<<<<<< HEAD

        TODO("hide members and expose getters/const refs")
        Button L1{}, L2{}, R1{}, R2{}, 
        Up{}, Down{}, Left{}, Right{}, 
        X{}, B{}, Y{}, A{};
        float LeftX = 0, LeftY = 0, RightX = 0, RightY = 0;
    private:
        struct Line {
            std::string text;
            uint duration;
        };

        static Button Controller::* button_to_ptr(pros::controller_digital_e_t button);
=======
        const Button& L1 {m_L1};
        const Button& L2 {m_L2};
        const Button& R1 {m_R1};
        const Button& R2 {m_R2};
        const Button& Up {m_Up};
        const Button& Down {m_Down};
        const Button& Left {m_Left};
        const Button& Right {m_Right};
        const Button& X {m_X};
        const Button& B {m_B};
        const Button& Y {m_Y};
        const Button& A {m_A};
        const float& LeftX = m_LeftX;
        const float& LeftY = m_LeftY;
        const float& RightX = m_RightX;
        const float& RightY = m_RightY;
        /// The master controller, same as @ref Gamepad::master
        static Controller master;
        /// The partner controller, same as @ref Gamepad::partner
        static Controller partner;
    private:
        Controller(pros::controller_id_e_t id)
            : controller(id) {}

        Button m_L1 {}, m_L2 {}, m_R1 {}, m_R2 {}, m_Up {}, m_Down {}, m_Left {}, m_Right {}, m_X {}, m_B {}, m_Y {},
            m_A {};
        float m_LeftX = 0, m_LeftY = 0, m_RightX = 0, m_RightY = 0;
        Button Fake {};
        /**
         * @brief Gets a unique name for a listener that will not conflict with user listener names.
         *
         * @important: when using the function, you must register the listener by
         * directly calling add_listener on the EventHandler, do NOT use onPress/addListener,etc.
         *
         * @return std::string A unique listener name
         */
        static std::string unique_name();
        static Button Controller::*button_to_ptr(pros::controller_digital_e_t button);
>>>>>>> 99897dc2
        void updateButton(pros::controller_digital_e_t button_id);
        
        void updateScreen();
        void add_alerts(std::vector<std::string> strs, uint32_t duration, std::string rumble = "");
        uint getTotalDuration(uint8_t line);

        pros::Controller controller;
<<<<<<< HEAD

        // alert queue
        std::array<std::deque<Line>, 4> screen_buffer{};
        pros::Mutex alert_mut;
        

        std::array<std::string, 4> next_print{};
        pros::Mutex print_mut;

        std::array<Line, 4> screen_contents{};
        std::array<uint32_t, 4> line_set_time{};
        uint8_t last_printed_line = 0;
        uint32_t last_print_time = 0;
        pros::Mutex scheduling_mut;

}; // namespace Gamepad
}
=======
};

inline Controller Controller::master {pros::E_CONTROLLER_MASTER};
inline Controller Controller::partner {pros::E_CONTROLLER_PARTNER};
/// The master controller
inline Controller& master = Controller::master;
/// The partner controller
inline Controller& partner = Controller::partner;

} // namespace Gamepad
>>>>>>> 99897dc2
<|MERGE_RESOLUTION|>--- conflicted
+++ resolved
@@ -1,18 +1,13 @@
 #pragma once
 
-<<<<<<< HEAD
 #include <array>
-=======
 #include "pros/misc.h"
->>>>>>> 99897dc2
 #include <cstdint>
 #include <deque>
 #include <functional>
 #include <string>
-<<<<<<< HEAD
+#include <string>
 #include <sys/types.h>
-=======
->>>>>>> 99897dc2
 #ifndef PROS_USE_SIMPLE_NAMES
 #define PROS_USE_SIMPLE_NAMES
 #endif
@@ -237,21 +232,6 @@
          *
          */
         float operator[](pros::controller_analog_e_t joystick);
-<<<<<<< HEAD
-
-        TODO("hide members and expose getters/const refs")
-        Button L1{}, L2{}, R1{}, R2{}, 
-        Up{}, Down{}, Left{}, Right{}, 
-        X{}, B{}, Y{}, A{};
-        float LeftX = 0, LeftY = 0, RightX = 0, RightY = 0;
-    private:
-        struct Line {
-            std::string text;
-            uint duration;
-        };
-
-        static Button Controller::* button_to_ptr(pros::controller_digital_e_t button);
-=======
         const Button& L1 {m_L1};
         const Button& L2 {m_L2};
         const Button& R1 {m_R1};
@@ -273,6 +253,11 @@
         /// The partner controller, same as @ref Gamepad::partner
         static Controller partner;
     private:
+        struct Line {
+            std::string text;
+            uint duration;
+        };
+
         Controller(pros::controller_id_e_t id)
             : controller(id) {}
 
@@ -290,7 +275,6 @@
          */
         static std::string unique_name();
         static Button Controller::*button_to_ptr(pros::controller_digital_e_t button);
->>>>>>> 99897dc2
         void updateButton(pros::controller_digital_e_t button_id);
         
         void updateScreen();
@@ -298,7 +282,6 @@
         uint getTotalDuration(uint8_t line);
 
         pros::Controller controller;
-<<<<<<< HEAD
 
         // alert queue
         std::array<std::deque<Line>, 4> screen_buffer{};
@@ -314,9 +297,6 @@
         uint32_t last_print_time = 0;
         pros::Mutex scheduling_mut;
 
-}; // namespace Gamepad
-}
-=======
 };
 
 inline Controller Controller::master {pros::E_CONTROLLER_MASTER};
@@ -327,4 +307,3 @@
 inline Controller& partner = Controller::partner;
 
 } // namespace Gamepad
->>>>>>> 99897dc2
