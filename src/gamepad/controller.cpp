#include "gamepad/controller.hpp"
#include "gamepad/todo.hpp"
<<<<<<< HEAD
#include "pros/rtos.hpp"
#include <algorithm>
#include <cassert>
#include <cstdint>
#include <cstdlib>
#include <cstring>
#include <mutex>
#include <sstream>
#include <string>
#include <utility>
#include <vector>
=======
#include "pros/misc.h"
#include <atomic>
>>>>>>> 99897dc2

namespace Gamepad {
bool Button::onPress(std::string listenerName, std::function<void(void)> func) const {
    return this->onPressEvent.add_listener(std::move(listenerName) + "_user", std::move(func));
}

bool Button::onLongPress(std::string listenerName, std::function<void(void)> func) const {
    return this->onLongPressEvent.add_listener(std::move(listenerName) + "_user", std::move(func));
}

bool Button::onRelease(std::string listenerName, std::function<void(void)> func) const {
    return this->onReleaseEvent.add_listener(std::move(listenerName) + "_user", std::move(func));
}

bool Button::onShortRelease(std::string listenerName, std::function<void(void)> func) const {
    return this->onShortReleaseEvent.add_listener(std::move(listenerName) + "_user", std::move(func));
}

bool Button::addListener(EventType event, std::string listenerName, std::function<void(void)> func) const {
    switch (event) {
        case Gamepad::EventType::ON_PRESS: return this->onPress(std::move(listenerName), std::move(func));
        case Gamepad::EventType::ON_LONG_PRESS: return this->onLongPress(std::move(listenerName), std::move(func));
        case Gamepad::EventType::ON_RELEASE: return this->onRelease(std::move(listenerName), std::move(func));
        case Gamepad::EventType::ON_SHORT_RELEASE:
            return this->onShortRelease(std::move(listenerName), std::move(func));
        default:
            TODO("add error logging")
            errno = EINVAL;
            return false;
    }
}

bool Button::removeListener(std::string listenerName) const {
    return this->onPressEvent.remove_listener(listenerName + "_user") ||
           this->onLongPressEvent.remove_listener(listenerName + "_user") ||
           this->onReleaseEvent.remove_listener(listenerName + "_user") ||
           this->onShortReleaseEvent.remove_listener(listenerName + "_user");
}

void Button::update(const bool is_held) {
    this->rising_edge = !this->is_pressed && is_held;
    this->falling_edge = this->is_pressed && !is_held;
    this->is_pressed = is_held;
    if (is_held) this->time_held += pros::millis() - this->last_update_time;
    else this->time_released += pros::millis() - this->last_update_time;

    if (this->rising_edge) {
        this->onPressEvent.fire();
    } else if (this->is_pressed && this->time_held >= this->long_press_threshold &&
               this->last_long_press_time <= pros::millis() - this->time_held) {
        this->onLongPressEvent.fire();
        this->last_long_press_time = pros::millis();
    } else if (this->falling_edge) {
        this->onReleaseEvent.fire();
        if (this->time_held < this->long_press_threshold) this->onShortReleaseEvent.fire();
    }
    if (this->rising_edge) this->time_held = 0;
    if (this->falling_edge) this->time_released = 0;
    this->last_update_time = pros::millis();
}

void Controller::updateButton(pros::controller_digital_e_t button_id) {
    Button Controller::*button = Controller::button_to_ptr(button_id);
    bool is_held = this->controller.get_digital(button_id);
    (this->*button).update(is_held);
}

void Controller::updateScreen() {
    // Lock Mutexes for Thread Safety
    std::lock_guard<pros::Mutex> guard_scheduling(this->scheduling_mut);
    std::lock_guard<pros::Mutex> guard_print(this->print_mut);
    std::lock_guard<pros::Mutex> guard_alert(this->alert_mut);

    // Check if enough time has passed for the controller to poll for updates
    if (pros::millis() - this->last_print_time < 50)
        return;

    for (int i = 1; i <= 4; i++) {
        // start from the line thats after the line thats been set so we dont get stuck setting the first line
        int line = (this->last_printed_line + i) % 4;

        // if the last alert's duration expired
        if (pros::millis() - this->line_set_time[line] >= this->screen_contents[line].duration) {
            // No alerts to print
            if (this->screen_buffer[line].size() == 0) {
                // text on screen is the same as last frame's text so no use updating
                if (this->screen_contents[line].text == this->next_print[line] && line != 3) {
                    this->next_print[line] = "";
                    continue;
                }
                // UPDATE TEXT/RUMBLE
                if (line == 3) this->controller.rumble(this->next_print[line].c_str());
                else this->controller.set_text(line, 0, this->next_print[line] + std::string(40, ' '));
                this->screen_contents[line].text = std::move(this->next_print[line]);
                this->next_print[line] = "";
            } else {
                // text on screen is the same as the alert's text so just set vars, dont update controller
                if (this->screen_contents[line].text == this->screen_buffer[line][0].text && line != 3) {
                    this->screen_contents[line] = this->screen_buffer[line][0];
                    this->screen_buffer[line].pop_front();
                    this->line_set_time[line] = pros::millis();
                    continue;
                }

                // SET ALERT/RUMBLE ALERT
                if (line == 3) this->controller.rumble(this->screen_buffer[line][0].text.c_str());
                else this->controller.set_text(line, 0, this->screen_buffer[line][0].text + std::string(40, ' '));
                this->screen_contents[line] = this->screen_buffer[line][0];
                this->screen_buffer[line].pop_front();
                this->line_set_time[line] = pros::millis();
            }
            this->last_printed_line = line;
            this->last_print_time = pros::millis();
        } else if (this->screen_contents[line].text == "") {
            // text is the same as last frame's text so no use updating
            if (this->screen_contents[line].text == this->next_print[line] && line != 3) {
                this->next_print[line] = "";
                continue;
            }

            // UPDATE TEXT/RUMBLE
            if (line == 3) this->controller.rumble(this->next_print[line].c_str());
            else this->controller.set_text(line, 0, this->next_print[line] + std::string(40, ' '));
            this->screen_contents[line].text = std::move(this->next_print[line]);
            this->next_print[line] = "";
            this->last_printed_line = line;
            this->last_print_time = pros::millis();
        }
    }
}

void Controller::update() {
    for (int i = pros::E_CONTROLLER_DIGITAL_L1; i <= pros::E_CONTROLLER_DIGITAL_A; ++i) {
        this->updateButton(static_cast<pros::controller_digital_e_t>(i));
    }

<<<<<<< HEAD
    this->LeftX = this->controller.get_analog(ANALOG_LEFT_X);
    this->LeftY = this->controller.get_analog(ANALOG_LEFT_Y);
    this->RightX = this->controller.get_analog(ANALOG_RIGHT_X);
    this->RightY = this->controller.get_analog(ANALOG_RIGHT_Y);

    this->updateScreen();
}

uint Controller::getTotalDuration(uint8_t line) {
    uint total = 0; 
    for (Line msg : this->screen_buffer[line])
        total += msg.duration;
    return total;
}

void Controller::add_alert(uint8_t line, std::string str, uint32_t duration, std::string rumble) {
    TODO("change handling for off screen lines")
    if (line > 2) std::exit(1);

    if (str.find('\n') != std::string::npos) {
        TODO("warn instead of throw error if there are too many lines")
        if (std::ranges::count(str, '\n') > 2) std::exit(1);

        std::vector<std::string> strs(3);
        std::stringstream ss(str);

        for (int i = line; i < 3; i++) {
            if (!std::getline(ss, strs[i], '\n')) break;
        }

        add_alerts(strs, duration, rumble);
        return;
    }

    std::lock_guard<pros::Mutex> guard(this->alert_mut);
    this->screen_buffer[line].push_back({ .text = std::move(str), .duration = duration });
}

void Controller::add_alerts(std::vector<std::string> strs, uint32_t duration, std::string rumble) {
    TODO("change handling for too many lines")
    if (strs.size() > 3) std::exit(1);

    std::lock_guard<pros::Mutex> guard(this->alert_mut);

    // get next available time slot for all lines
    uint minSpot = -1; // max uint value
    for (uint8_t line = 0; line < 4; line++) minSpot = std::min(minSpot, getTotalDuration(line));

    // Schedule alerts
    for (int i = 0; i < 4; i++) {
        // add delay until theres a spot for all lines together
        if (getTotalDuration(i) < minSpot)
            this->screen_buffer[i].push_back({ .text = "", .duration = (minSpot - getTotalDuration(i)) });

        if (i == 3) this->screen_buffer[i].push_back({.text = std::move(rumble), .duration = duration});
        else this->screen_buffer[i].push_back({.text = std::move(strs[i]), .duration = 0});
    }
}

void Controller::print_line(uint8_t line, std::string str) {
    TODO("change handling for off screen lines")
    if (line > 2) std::exit(1);

    std::lock_guard<pros::Mutex> guard(this->print_mut);

    if (str.find('\n') != std::string::npos) {
        TODO("warn instead of throw error if there are too many lines")
        if (std::ranges::count(str, '\n') > 2) std::exit(1);

        std::vector<std::string> strs(3);
        std::stringstream ss(str);

        for (int i = line; i < 3; i++) {
            if (!std::getline(ss, strs[i], '\n')) break;
        }

        for (uint8_t l = 0; l < 3; l++)
            this->next_print[l] = std::move(strs[l]);
        return;
    }

    this->next_print[line] = std::move(str);
}

void Controller::rumble(std::string rumble_pattern) {
    TODO("change handling for too long rumble patterns")
    if (rumble_pattern.size() > 8) std::exit(1);

    std::lock_guard<pros::Mutex> guard(this->print_mut);
    this->next_print[3] = std::move(rumble_pattern);
=======
    this->m_LeftX = this->controller.get_analog(pros::E_CONTROLLER_ANALOG_LEFT_X);
    this->m_LeftY = this->controller.get_analog(pros::E_CONTROLLER_ANALOG_LEFT_Y);
    this->m_RightX = this->controller.get_analog(pros::E_CONTROLLER_ANALOG_RIGHT_X);
    this->m_RightY = this->controller.get_analog(pros::E_CONTROLLER_ANALOG_RIGHT_Y);
>>>>>>> 99897dc2
}

const Button& Controller::operator[](pros::controller_digital_e_t button) {
    return this->*Controller::button_to_ptr(button);
}

float Controller::operator[](pros::controller_analog_e_t axis) {
    switch (axis) {
        case pros::E_CONTROLLER_ANALOG_LEFT_X: return this->LeftX;
        case pros::E_CONTROLLER_ANALOG_LEFT_Y: return this->LeftY;
        case pros::E_CONTROLLER_ANALOG_RIGHT_X: return this->RightX;
        case pros::E_CONTROLLER_ANALOG_RIGHT_Y: return this->RightY;
        default:
            TODO("add error logging")
            errno = EINVAL;
            return 0;
    }
}

std::string Controller::unique_name() {
    static std::atomic<uint32_t> i = 0;
    return std::to_string(i++) + "_internal";
}

Button Controller::*Controller::button_to_ptr(pros::controller_digital_e_t button) {
    switch (button) {
        case pros::E_CONTROLLER_DIGITAL_L1: return &Controller::m_L1;
        case pros::E_CONTROLLER_DIGITAL_L2: return &Controller::m_L2;
        case pros::E_CONTROLLER_DIGITAL_R1: return &Controller::m_R1;
        case pros::E_CONTROLLER_DIGITAL_R2: return &Controller::m_R2;
        case pros::E_CONTROLLER_DIGITAL_UP: return &Controller::m_Up;
        case pros::E_CONTROLLER_DIGITAL_DOWN: return &Controller::m_Down;
        case pros::E_CONTROLLER_DIGITAL_LEFT: return &Controller::m_Left;
        case pros::E_CONTROLLER_DIGITAL_RIGHT: return &Controller::m_Right;
        case pros::E_CONTROLLER_DIGITAL_X: return &Controller::m_X;
        case pros::E_CONTROLLER_DIGITAL_B: return &Controller::m_B;
        case pros::E_CONTROLLER_DIGITAL_Y: return &Controller::m_Y;
        case pros::E_CONTROLLER_DIGITAL_A: return &Controller::m_A;
        default:
            TODO("add error logging")
            errno = EINVAL;
            return &Controller::Fake;
    }
}
} // namespace Gamepad<|MERGE_RESOLUTION|>--- conflicted
+++ resolved
@@ -1,7 +1,8 @@
 #include "gamepad/controller.hpp"
 #include "gamepad/todo.hpp"
-<<<<<<< HEAD
+#include "pros/misc.h"
 #include "pros/rtos.hpp"
+#include <atomic>
 #include <algorithm>
 #include <cassert>
 #include <cstdint>
@@ -12,10 +13,6 @@
 #include <string>
 #include <utility>
 #include <vector>
-=======
-#include "pros/misc.h"
-#include <atomic>
->>>>>>> 99897dc2
 
 namespace Gamepad {
 bool Button::onPress(std::string listenerName, std::function<void(void)> func) const {
@@ -152,11 +149,10 @@
         this->updateButton(static_cast<pros::controller_digital_e_t>(i));
     }
 
-<<<<<<< HEAD
-    this->LeftX = this->controller.get_analog(ANALOG_LEFT_X);
-    this->LeftY = this->controller.get_analog(ANALOG_LEFT_Y);
-    this->RightX = this->controller.get_analog(ANALOG_RIGHT_X);
-    this->RightY = this->controller.get_analog(ANALOG_RIGHT_Y);
+    this->m_LeftX = this->controller.get_analog(pros::E_CONTROLLER_ANALOG_LEFT_X);
+    this->m_LeftY = this->controller.get_analog(pros::E_CONTROLLER_ANALOG_LEFT_Y);
+    this->m_RightX = this->controller.get_analog(pros::E_CONTROLLER_ANALOG_RIGHT_X);
+    this->m_RightY = this->controller.get_analog(pros::E_CONTROLLER_ANALOG_RIGHT_Y);
 
     this->updateScreen();
 }
@@ -243,12 +239,6 @@
 
     std::lock_guard<pros::Mutex> guard(this->print_mut);
     this->next_print[3] = std::move(rumble_pattern);
-=======
-    this->m_LeftX = this->controller.get_analog(pros::E_CONTROLLER_ANALOG_LEFT_X);
-    this->m_LeftY = this->controller.get_analog(pros::E_CONTROLLER_ANALOG_LEFT_Y);
-    this->m_RightX = this->controller.get_analog(pros::E_CONTROLLER_ANALOG_RIGHT_X);
-    this->m_RightY = this->controller.get_analog(pros::E_CONTROLLER_ANALOG_RIGHT_Y);
->>>>>>> 99897dc2
 }
 
 const Button& Controller::operator[](pros::controller_digital_e_t button) {
