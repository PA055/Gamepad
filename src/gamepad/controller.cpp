#include "gamepad/controller.hpp"
#include "gamepad/todo.hpp"
#include "pros/rtos.hpp"
#include <cstdint>
#include <cstdlib>
#include <string>
#include <utility>

namespace Gamepad {

uint32_t Button::onPress(std::function<void(void)> func) {
    return this->onPressEvent.add_listener(std::move(func));
}

uint32_t Button::onLongPress(std::function<void(void)> func) {
    return this->onLongPressEvent.add_listener(std::move(func));
}

uint32_t Button::onRelease(std::function<void(void)> func) {
    return this->onReleaseEvent.add_listener(std::move(func));
}

void Button::update(const bool is_held) {
    static uint32_t last_update_time = pros::millis();

    this->rising_edge = !this->is_pressed && is_held;
    this->falling_edge = this->is_pressed && !is_held;
    this->is_pressed = is_held;
    if (is_held) {
        this->time_held += pros::millis() - last_update_time;
    } else {
        this->time_released += pros::millis() - last_update_time;
    }
    if (this->rising_edge) {
        this->time_held = 0;
    } 
    if (this->falling_edge) {
        this->time_released = 0;
    }

    if (this->rising_edge) {
        onPressEvent.fire();
    } else if (this->falling_edge) {
        onReleaseEvent.fire();
    }
    TODO("implement longPress");
    last_update_time = pros::millis();
}

void Controller::updateButton(pros::controller_digital_e_t button_id) {
    Button Controller::* button = Controller::button_to_ptr(button_id);
    bool is_held = this->controller.get_digital(button_id);
    (this->*button).update(is_held);
}

void Controller::updateScreen() {
    if (pros::millis() - this->last_print_time < 50)
        return;

    for (int i = 1; i <= 4; i++) {
        int line = (this->last_printed_line + i) % 4;

        // not part of the screen so rumble
        if (line == 3) {
            this->controller.rumble(this->screen_buffer[line][0].text.c_str());
            this->screen_buffer[line].pop_front();
            this->last_printed_line = line;
            this->last_print_time = pros::millis();
            return;
        }

        // else print to screen
        if (pros::millis() - this->line_set_time[line] < this->screen_contents[line].duration)
            continue;

        this->controller.set_text(line, 0, this->screen_buffer[line][0].text + std::string(40, ' '));  
        this->screen_contents[line] = this->screen_buffer[line][0];
        this->screen_buffer[line].pop_front();
        
        this->last_printed_line = line;
        this->line_set_time[line] = pros::millis();
        this->last_print_time = pros::millis();
        return;
    }
<<<<<<< HEAD
=======

    // nothing to print to screen this update so rumble controller
    this->controller.rumble(this->screen_buffer[3][0].text.c_str());
    this->screen_buffer[3].pop_front();
    this->last_print_time = pros::millis();
>>>>>>> 26053a52
}

void Controller::update() {
    for(int i = DIGITAL_L1; i != DIGITAL_A; ++i) {
        this->updateButton(static_cast<pros::controller_digital_e_t>(i));
    }

    this->LeftX = this->controller.get_analog(ANALOG_LEFT_X);
    this->LeftY = this->controller.get_analog(ANALOG_LEFT_Y);
    this->RightX = this->controller.get_analog(ANALOG_RIGHT_X);
    this->RightY = this->controller.get_analog(ANALOG_RIGHT_Y);

    this->updateScreen();
}

void Controller::print_line(uint8_t line, std::string str, uint32_t duration) {
    TODO("change handling for off screen lines")
    if (line > 2) std::exit(1);

    screen_buffer[line].push_back({ .text = std::move(str), .duration = duration });  
}

void Controller::rumble(std::string rumble_pattern) {
    TODO("change handling for too long rumble patterns")
    if (rumble_pattern.size() > 8) std::exit(1);

    this->screen_buffer[3].push_back({.text = std::move(rumble_pattern), .duration = 0});
}

const Button& Controller::operator[](pros::controller_digital_e_t button) {
    return this->*Controller::button_to_ptr(button);
}

float Controller::operator[](pros::controller_analog_e_t axis) {
    switch (axis) {
        case ANALOG_LEFT_X: return this->LeftX;
        case ANALOG_LEFT_Y: return this->LeftY;
        case ANALOG_RIGHT_X: return this->RightX;
        case ANALOG_RIGHT_Y: return this->RightY;
        TODO("change handling for default")
        default: std::exit(1);
    }
}

Button Controller::* Controller::button_to_ptr(pros::controller_digital_e_t button) {
    switch (button) {
        case DIGITAL_L1: return &Controller::L1;
        case DIGITAL_L2: return &Controller::L2;
        case DIGITAL_R1: return &Controller::R1;
        case DIGITAL_R2: return &Controller::R2;
        case DIGITAL_UP: return &Controller::Up;
        case DIGITAL_DOWN: return &Controller::Down;
        case DIGITAL_LEFT: return &Controller::Left;
        case DIGITAL_RIGHT: return &Controller::Right;
        case DIGITAL_X: return &Controller::X;
        case DIGITAL_B: return &Controller::B;
        case DIGITAL_Y: return &Controller::Y;
        case DIGITAL_A: return &Controller::A;
        TODO("change handling for default")
        default: std::exit(1);
    }
}
}<|MERGE_RESOLUTION|>--- conflicted
+++ resolved
@@ -82,14 +82,7 @@
         this->last_print_time = pros::millis();
         return;
     }
-<<<<<<< HEAD
-=======
-
-    // nothing to print to screen this update so rumble controller
-    this->controller.rumble(this->screen_buffer[3][0].text.c_str());
-    this->screen_buffer[3].pop_front();
-    this->last_print_time = pros::millis();
->>>>>>> 26053a52
+    
 }
 
 void Controller::update() {
