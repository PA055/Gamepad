#include "main.h"
#include "gamepad/api.hpp"
#include "gamepad/controller.hpp"
#include "pros/rtos.hpp"

/**
 * Runs initialization code. This occurs as soon as the program is started.
 *
 * All other competition modes are blocked by initialize; it is recommended
 * to keep execution time for this mode under a few seconds.
 */
void initialize() {
<<<<<<< HEAD
    // Gamepad::master.X.onShortRelease("xShortRelease1", []() { printf("X Short Release!\n"); });
=======
    // We can register functions to run when buttons are pressed
    gamepad::master.Down.onPress("downPress1", downPress1);
    // ...or when they're released
    gamepad::master.Up.onRelease("downRelease1", upRelease1);
    // There's also the longPress event
    gamepad::master.Left.onLongPress("leftLongPress1", leftLongPress1);
    // We can have two functions on one button,
    // just remember to give them different names
    gamepad::master.Left.onShortRelease("leftShortRelease", leftShortRelease1);
    // And we can use lambda's too
    gamepad::master.X.onShortRelease("xShortRelease1", []() { printf("X Short Release!\n"); });
>>>>>>> b19f6224
}

/**
 * Runs while the robot is in the disabled state of Field Management System or
 * the VEX Competition Switch, following either autonomous or opcontrol. When
 * the robot is enabled, this task will exit.
 */
void disabled() {}

/**
 * Runs after initialize(), and before autonomous when connected to the Field
 * Management System or the VEX Competition Switch. This is intended for
 * competition-specific initialization routines, such as an autonomous selector
 * on the LCD.
 *
 * This task will exit when the robot is enabled and autonomous or opcontrol
 * starts.
 */
void competition_initialize() {}

/**
 * Runs the user autonomous code. This function will be started in its own task
 * with the default priority and stack size whenever the robot is enabled via
 * the Field Management System or the VEX Competition Switch in the autonomous
 * mode. Alternatively, this function may be called in initialize or opcontrol
 * for non-competition testing purposes.
 *
 * If the robot is disabled or communications is lost, the autonomous task
 * will be stopped. Re-enabling the robot will restart the task, not re-start it
 * from where it left off.
 */
void autonomous() {}

/**
 * Runs the operator control code. This function will be started in its own task
 * with the default priority and stack size whenever the robot is enabled via
 * the Field Management System or the VEX Competition Switch in the operator
 * control mode.
 *
 * If no competition control is connected, this function will run immediately
 * following initialize().
 *
 * If the robot is disabled or communications is lost, the
 * operator control task will be stopped. Re-enabling the robot will restart the
 * task, not resume it from where it left off.
 */
void opcontrol() {
    while (true) {
        // Remember to ALWAYS call update at the start of your while loop!
<<<<<<< HEAD
        Gamepad::master.update();

        Gamepad::master.print_line(0, "hello\n\nhi");

=======
        gamepad::master.update();
        // We'll use the arcade control scheme
        int dir = gamepad::master.LeftY; // Gets amount forward/backward from left joystick
        int turn = gamepad::master.RightX; // Gets the turn left/right from right joystick
        left_mg.move(dir - turn); // Sets left motor voltage
        right_mg.move(dir + turn); // Sets right motor voltage
>>>>>>> b19f6224
        pros::delay(25); // Wait for 25 ms, then update the motor values again
    }
}<|MERGE_RESOLUTION|>--- conflicted
+++ resolved
@@ -1,7 +1,5 @@
 #include "main.h"
 #include "gamepad/api.hpp"
-#include "gamepad/controller.hpp"
-#include "pros/rtos.hpp"
 
 /**
  * Runs initialization code. This occurs as soon as the program is started.
@@ -10,21 +8,7 @@
  * to keep execution time for this mode under a few seconds.
  */
 void initialize() {
-<<<<<<< HEAD
     // Gamepad::master.X.onShortRelease("xShortRelease1", []() { printf("X Short Release!\n"); });
-=======
-    // We can register functions to run when buttons are pressed
-    gamepad::master.Down.onPress("downPress1", downPress1);
-    // ...or when they're released
-    gamepad::master.Up.onRelease("downRelease1", upRelease1);
-    // There's also the longPress event
-    gamepad::master.Left.onLongPress("leftLongPress1", leftLongPress1);
-    // We can have two functions on one button,
-    // just remember to give them different names
-    gamepad::master.Left.onShortRelease("leftShortRelease", leftShortRelease1);
-    // And we can use lambda's too
-    gamepad::master.X.onShortRelease("xShortRelease1", []() { printf("X Short Release!\n"); });
->>>>>>> b19f6224
 }
 
 /**
@@ -74,19 +58,10 @@
 void opcontrol() {
     while (true) {
         // Remember to ALWAYS call update at the start of your while loop!
-<<<<<<< HEAD
-        Gamepad::master.update();
+        gamepad::master.update();
 
-        Gamepad::master.print_line(0, "hello\n\nhi");
+        gamepad::master.print_line(0, "hello\n\nhi");
 
-=======
-        gamepad::master.update();
-        // We'll use the arcade control scheme
-        int dir = gamepad::master.LeftY; // Gets amount forward/backward from left joystick
-        int turn = gamepad::master.RightX; // Gets the turn left/right from right joystick
-        left_mg.move(dir - turn); // Sets left motor voltage
-        right_mg.move(dir + turn); // Sets right motor voltage
->>>>>>> b19f6224
         pros::delay(25); // Wait for 25 ms, then update the motor values again
     }
 }