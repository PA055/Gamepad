#include "main.h"
#include "gamepad/api.hpp"
#include "gamepad/controller.hpp"
#include "pros/rtos.hpp"

<<<<<<< HEAD

=======
>>>>>>> 99897dc2
/**
 * Runs initialization code. This occurs as soon as the program is started.
 *
 * All other competition modes are blocked by initialize; it is recommended
 * to keep execution time for this mode under a few seconds.
 */
<<<<<<< HEAD
void initialize() {
    pros::lcd::initialize();
=======

void downPress1() { printf("Down Press!\n"); }

void upRelease1() { printf("Up Release!\n"); }

void leftLongPress1() { printf("Left Long Press!\n"); }

void leftShortRelease1() { printf("Left Short Release!\n"); }

void initialize() {
    // We can register functions to run when buttons are pressed
    Gamepad::master.Down.onPress("downPress1", downPress1);
    // ...or when they're released
    Gamepad::master.Up.onRelease("downRelease1", upRelease1);
    // There's also the longPress event
    Gamepad::master.Left.onLongPress("leftLongPress1", leftLongPress1);
    // We can have two functions on one button,
    // just remember to give them different names
    Gamepad::master.Left.onShortRelease("leftShortRelease", leftShortRelease1);
    // And we can use lambda's too
    Gamepad::master.X.onShortRelease("xShortRelease1", []() { printf("X Short Release!\n"); });
>>>>>>> 99897dc2
}

/**
 * Runs while the robot is in the disabled state of Field Management System or
 * the VEX Competition Switch, following either autonomous or opcontrol. When
 * the robot is enabled, this task will exit.
 */
void disabled() {}

/**
 * Runs after initialize(), and before autonomous when connected to the Field
 * Management System or the VEX Competition Switch. This is intended for
 * competition-specific initialization routines, such as an autonomous selector
 * on the LCD.
 *
 * This task will exit when the robot is enabled and autonomous or opcontrol
 * starts.
 */
void competition_initialize() {}

/**
 * Runs the user autonomous code. This function will be started in its own task
 * with the default priority and stack size whenever the robot is enabled via
 * the Field Management System or the VEX Competition Switch in the autonomous
 * mode. Alternatively, this function may be called in initialize or opcontrol
 * for non-competition testing purposes.
 *
 * If the robot is disabled or communications is lost, the autonomous task
 * will be stopped. Re-enabling the robot will restart the task, not re-start it
 * from where it left off.
 */
void autonomous() {}

/**
 * Runs the operator control code. This function will be started in its own task
 * with the default priority and stack size whenever the robot is enabled via
 * the Field Management System or the VEX Competition Switch in the operator
 * control mode.
 *
 * If no competition control is connected, this function will run immediately
 * following initialize().
 *
 * If the robot is disabled or communications is lost, the
 * operator control task will be stopped. Re-enabling the robot will restart the
 * task, not resume it from where it left off.
 */
void opcontrol() {
    while (true) {
        // Remember to ALWAYS call update at the start of your while loop!
        Gamepad::master.update();
<<<<<<< HEAD

        Gamepad::master.print_line(0, "hello");
        pros::delay(25);
=======
        // We'll use the arcade control scheme
        int dir = Gamepad::master.LeftY; // Gets amount forward/backward from left joystick
        int turn = Gamepad::master.RightX; // Gets the turn left/right from right joystick
        left_mg.move(dir - turn); // Sets left motor voltage
        right_mg.move(dir + turn); // Sets right motor voltage
        pros::delay(25); // Wait for 25 ms, then update the motor values again
>>>>>>> 99897dc2
    }
}<|MERGE_RESOLUTION|>--- conflicted
+++ resolved
@@ -3,20 +3,12 @@
 #include "gamepad/controller.hpp"
 #include "pros/rtos.hpp"
 
-<<<<<<< HEAD
-
-=======
->>>>>>> 99897dc2
 /**
  * Runs initialization code. This occurs as soon as the program is started.
  *
  * All other competition modes are blocked by initialize; it is recommended
  * to keep execution time for this mode under a few seconds.
  */
-<<<<<<< HEAD
-void initialize() {
-    pros::lcd::initialize();
-=======
 
 void downPress1() { printf("Down Press!\n"); }
 
@@ -38,7 +30,6 @@
     Gamepad::master.Left.onShortRelease("leftShortRelease", leftShortRelease1);
     // And we can use lambda's too
     Gamepad::master.X.onShortRelease("xShortRelease1", []() { printf("X Short Release!\n"); });
->>>>>>> 99897dc2
 }
 
 /**
@@ -86,20 +77,21 @@
  * task, not resume it from where it left off.
  */
 void opcontrol() {
+    pros::MotorGroup left_mg({1, -2, 3}); // Creates a motor group with forwards ports 1 & 3 and reversed port 2
+    pros::MotorGroup right_mg({-4, 5, -6}); // Creates a motor group with forwards port 4 and reversed ports 4 & 6
+
     while (true) {
         // Remember to ALWAYS call update at the start of your while loop!
         Gamepad::master.update();
-<<<<<<< HEAD
 
-        Gamepad::master.print_line(0, "hello");
-        pros::delay(25);
-=======
+        Gamepad::master.print_line(0, "hello\n\nhi");
+
         // We'll use the arcade control scheme
         int dir = Gamepad::master.LeftY; // Gets amount forward/backward from left joystick
         int turn = Gamepad::master.RightX; // Gets the turn left/right from right joystick
         left_mg.move(dir - turn); // Sets left motor voltage
         right_mg.move(dir + turn); // Sets right motor voltage
+
         pros::delay(25); // Wait for 25 ms, then update the motor values again
->>>>>>> 99897dc2
     }
 }